<<<<<<< HEAD
cmake_minimum_required(VERSION 3.0.2)
project(rviz_satellite)

find_package(catkin REQUIRED
  COMPONENTS
    roscpp
    rviz
    sensor_msgs
)

catkin_package(
  CATKIN_DEPENDS
    roscpp
    rviz
    sensor_msgs
)

find_package(Qt5 ${rviz_QT_VERSION} EXACT REQUIRED Core Gui Network REQUIRED)
set(QT_LIBRARIES Qt5::Core Qt5::Gui Qt5::Network)

=======
cmake_minimum_required(VERSION 3.5)
project(rviz_satellite)

# Default to C99
if(NOT CMAKE_C_STANDARD)
  set(CMAKE_C_STANDARD 99)
endif()

# Default to C++14
if(NOT CMAKE_CXX_STANDARD)
  set(CMAKE_CXX_STANDARD 14)
endif()

if(CMAKE_COMPILER_IS_GNUCXX OR CMAKE_CXX_COMPILER_ID MATCHES "Clang")
  add_compile_options(-Wall -Wextra -Wunused)
endif()

find_package(ament_cmake REQUIRED)
find_package(rclcpp REQUIRED)
find_package(rviz_common REQUIRED)
find_package(rviz_default_plugins REQUIRED)
find_package(sensor_msgs REQUIRED)
find_package(tf2_ros REQUIRED)
find_package(pluginlib REQUIRED)
find_package(OGRE REQUIRED)
find_package(Boost REQUIRED COMPONENTS system)

find_package(Qt5 COMPONENTS Core Gui Network Concurrent Widgets REQUIRED)
set(QT_LIBRARIES Qt5::Core Qt5::Gui Qt5::Network Qt5::Concurrent Qt5::Widgets)
>>>>>>> 3e810e40

## BUILD ##

set(${PROJECT_NAME}_SOURCES
  src/aerialmap_display.cpp
  src/ogre_tile.cpp
  src/tile_id.cpp
)

set(${PROJECT_NAME}_HEADERS
  src/aerialmap_display.h
  src/detail/tile_downloader.h
)

# invoke MOC and UI/ include Qt headers/ link Qt libraries - alternatively, see CMAKE_AUTOMOC
qt5_wrap_cpp(${PROJECT_NAME}_MOC_FILES ${${PROJECT_NAME}_HEADERS})

set(PROJECT_SOURCE_FILES
  ${${PROJECT_NAME}_SOURCES}
  ${${PROJECT_NAME}_MOC_FILES}
)

<<<<<<< HEAD
include_directories(
  src
  ${catkin_INCLUDE_DIRS}
)

=======
>>>>>>> 3e810e40
add_library(
  ${PROJECT_NAME}
  SHARED
  ${PROJECT_SOURCE_FILES}
)

# inject version of software (see tile_downloader.h)
# rviz_satellite_VERSION is defined via ament and is read from the package.xml
target_compile_options(
  ${PROJECT_NAME}
  PUBLIC
  "-DRVIZ_SATELLITE_VERSION=\"${rviz_satellite_VERSION}\"")

<<<<<<< HEAD
=======
target_include_directories(
  ${PROJECT_NAME}
  PUBLIC
  ${OGRE_INCLUDE_DIRS}
  src
)
  
>>>>>>> 3e810e40
target_link_libraries(
  ${PROJECT_NAME}
  ${QT_LIBRARIES}
  ${Boost_LIBRARIES}
)

ament_export_include_directories(include)
ament_target_dependencies(${PROJECT_NAME} rclcpp tf2_ros sensor_msgs rviz_common rviz_default_plugins)
ament_export_dependencies(rclcpp tf2_ros sensor_msgs rviz_common rviz_default_plugins)
ament_export_libraries(${PROJECT_NAME})

# prevent pluginlib from using boost
target_compile_definitions(${PROJECT_NAME} PUBLIC "PLUGINLIB__DISABLE_BOOST_FUNCTIONS")

## INSTALL ##

install(TARGETS
  ${PROJECT_NAME}
  ARCHIVE DESTINATION lib
  LIBRARY DESTINATION lib
  RUNTIME DESTINATION lib
)

pluginlib_export_plugin_description_file(rviz_common plugin_description.xml)

ament_package()<|MERGE_RESOLUTION|>--- conflicted
+++ resolved
@@ -1,25 +1,3 @@
-<<<<<<< HEAD
-cmake_minimum_required(VERSION 3.0.2)
-project(rviz_satellite)
-
-find_package(catkin REQUIRED
-  COMPONENTS
-    roscpp
-    rviz
-    sensor_msgs
-)
-
-catkin_package(
-  CATKIN_DEPENDS
-    roscpp
-    rviz
-    sensor_msgs
-)
-
-find_package(Qt5 ${rviz_QT_VERSION} EXACT REQUIRED Core Gui Network REQUIRED)
-set(QT_LIBRARIES Qt5::Core Qt5::Gui Qt5::Network)
-
-=======
 cmake_minimum_required(VERSION 3.5)
 project(rviz_satellite)
 
@@ -49,9 +27,9 @@
 
 find_package(Qt5 COMPONENTS Core Gui Network Concurrent Widgets REQUIRED)
 set(QT_LIBRARIES Qt5::Core Qt5::Gui Qt5::Network Qt5::Concurrent Qt5::Widgets)
->>>>>>> 3e810e40
 
-## BUILD ##
+##
+## BUILD
 
 set(${PROJECT_NAME}_SOURCES
   src/aerialmap_display.cpp
@@ -72,14 +50,6 @@
   ${${PROJECT_NAME}_MOC_FILES}
 )
 
-<<<<<<< HEAD
-include_directories(
-  src
-  ${catkin_INCLUDE_DIRS}
-)
-
-=======
->>>>>>> 3e810e40
 add_library(
   ${PROJECT_NAME}
   SHARED
@@ -93,8 +63,6 @@
   PUBLIC
   "-DRVIZ_SATELLITE_VERSION=\"${rviz_satellite_VERSION}\"")
 
-<<<<<<< HEAD
-=======
 target_include_directories(
   ${PROJECT_NAME}
   PUBLIC
@@ -102,7 +70,6 @@
   src
 )
   
->>>>>>> 3e810e40
 target_link_libraries(
   ${PROJECT_NAME}
   ${QT_LIBRARIES}
@@ -117,7 +84,8 @@
 # prevent pluginlib from using boost
 target_compile_definitions(${PROJECT_NAME} PUBLIC "PLUGINLIB__DISABLE_BOOST_FUNCTIONS")
 
-## INSTALL ##
+##
+## INSTALL
 
 install(TARGETS
   ${PROJECT_NAME}
