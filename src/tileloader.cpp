/*
 * TileLoader.cpp
 *
 *  Copyright (c) 2014 Gaeth Cross. Apache 2 License.
 *
 *  This file is part of rviz_satellite.
 *
 *	Created on: 07/09/2014
 */

#include "tileloader.h"

#include <QUrl>
#include <QNetworkRequest>
#include <QVariant>
#include <QDir>
#include <QFile>
#include <QImage>
#include <QImageReader>
#include <stdexcept>
#include <boost/regex.hpp>
#include <ros/ros.h>
#include <ros/package.h>
#include <functional> // for std::hash

static size_t replaceRegex(const boost::regex &ex, std::string &str,
                           const std::string &replace) {
  std::string::const_iterator start = str.begin(), end = str.end();
  boost::match_results<std::string::const_iterator> what;
  boost::match_flag_type flags = boost::match_default;
  size_t count = 0;
  while (boost::regex_search(start, end, what, ex, flags)) {
    str.replace(what.position(), what.length(), replace);
    start = what[0].second;
    count++;
  }
  return count;
}

void TileLoader::MapTile::abortLoading() {
  if (reply_) {
    reply_->abort();
    reply_ = 0;
  }
}

bool TileLoader::MapTile::hasImage() const { return !image_.isNull(); }

TileLoader::TileLoader(const std::string &service, double latitude,
                       double longitude, unsigned int zoom, unsigned int blocks,
                       QObject *parent)
    : QObject(parent), latitude_(latitude), longitude_(longitude), zoom_(zoom),
      blocks_(blocks), object_uri_(service) {
  assert(blocks_ >= 0);
          
    std::string packagePath = ros::package::getPath("rviz_satellite");
    if ( packagePath.empty() ) throw std::runtime_error("package 'rviz_satellite' not found");
    
<<<<<<< HEAD
    std::hash<std::string> hash_fn;
        
    cachePath_ = QDir::cleanPath( QString::fromStdString(packagePath) 
        + QDir::separator() + QString("mapscache")
        + QDir::separator() + QString::number( hash_fn(object_uri_) ) );
        
=======
    cachePath_ = QDir::cleanPath( QString::fromStdString(packagePath) + QDir::separator() + QString("mapscache"));
>>>>>>> 552964ba
    QDir dir(cachePath_);
    if (!dir.exists() && !dir.mkpath(".")) throw std::runtime_error("failed to create cache folder");
          
  /// @todo: some kind of error checking of the URL

  //  calculate center tile coordinates
  double x, y;
  latLonToTileCoords(latitude_, longitude_, zoom_, x, y);
  tile_x_ = std::floor(x);
  tile_y_ = std::floor(y);
  //  fractional component
  origin_x_ = x - tile_x_;
  origin_y_ = y - tile_y_;
}

<<<<<<< HEAD
bool TileLoader::insideCentreTile( double lat, double lon ) const {
  double x, y;
  latLonToTileCoords(lat, lon, zoom_, x, y);
  return ( std::floor(x) != tile_x_ or std::floor(y) != tile_y_ );
=======
bool TileLoader::insideCentreTile(double lat, double lon) const {
  double x, y;
  latLonToTileCoords(lat, lon, zoom_, x, y);
  return (std::floor(x) == tile_x_ && std::floor(y) == tile_y_);
>>>>>>> 552964ba
}

void TileLoader::start() {
  //  discard previous set of tiles and all pending requests
  abort();

  ROS_INFO("loading %d blocks around tile=(%d,%d)", blocks_, tile_x_, tile_y_ );

  qnam_.reset( new QNetworkAccessManager(this) );
  QObject::connect(qnam_.get(), SIGNAL(finished(QNetworkReply *)), this,
                   SLOT(finishedRequest(QNetworkReply *)));

  //  determine what range of tiles we can load
  const int min_x = std::max(0, tile_x_ - blocks_);
  const int min_y = std::max(0, tile_y_ - blocks_);
  const int max_x = std::min(maxTiles(), tile_x_ + blocks_);
  const int max_y = std::min(maxTiles(), tile_y_ + blocks_);

  //  initiate requests
  for (int y = min_y; y <= max_y; y++) {
    for (int x = min_x; x <= max_x; x++) {
        
        // Generate filename
        QString fileName = "x_" + QString::number(x)+ "y_" +QString::number(y) +"z_" +QString::number(zoom_)+ ".jpg";
        QString fullPath = QDir::cleanPath(cachePath_ + QDir::separator() + fileName);

        // Check if tile is already in the cache
        QFile tile(fullPath);
        if (tile.exists()) {
            QImage image(fullPath);
            tiles_.push_back(MapTile(x, y, zoom_, image));
        } else {
            const QUrl uri = uriForTile(x, y);
            //  send request
            const QNetworkRequest request = QNetworkRequest(uri);
            QNetworkReply *rep = qnam_->get(request);
            emit initiatedRequest(request);
            tiles_.push_back(MapTile(x, y, zoom_, rep));
        }
    }
  }

    // check if we are finished already
    bool loaded = true;
    for (MapTile &tile : tiles_) {
        if (!tile.hasImage()) {
            loaded = false;
            ROS_DEBUG_STREAM( "Tile x: " << tile.x() << " y: "<< tile.y() << " has no image new version" );
        }
    }
    if (loaded) {
        emit finishedLoading();
    }
}

double TileLoader::resolution() const {
  return zoomToResolution(latitude_, zoom_);
}

/// @see http://wiki.openstreetmap.org/wiki/Slippy_map_tilenames
/// For explanation of these calculations.
void TileLoader::latLonToTileCoords(double lat, double lon, unsigned int zoom,
                                    double &x, double &y) {
  if (zoom > 22) {
    throw std::invalid_argument("Zoom level " + std::to_string(zoom) +
                                " too high");
  } else if (lat < -85.0511 || lat > 85.0511) {
    throw std::invalid_argument("Latitude " + std::to_string(lat) + " invalid");
  } else if (lon < -180 && lon > 180) {
    throw std::invalid_argument("Longitude " + std::to_string(lon) +
                                " invalid");
  }

  const double rho = M_PI / 180;
  const double lat_rad = lat * rho;

  unsigned int n = (1 << zoom);
  x = n * ((lon + 180) / 360.0);
  y = n * (1 - (std::log(std::tan(lat_rad) + 1 / std::cos(lat_rad)) / M_PI)) /
      2;
  ROS_DEBUG_STREAM( "Center tile coords: " << x << ", " << y );
}

double TileLoader::zoomToResolution(double lat, unsigned int zoom) {
  const double lat_rad = lat * M_PI / 180;
  return 156543.034 * std::cos(lat_rad) / (1 << zoom);
}

void TileLoader::finishedRequest(QNetworkReply *reply) {
  const QNetworkRequest request = reply->request();

  //  find corresponding tile
  MapTile *tile = 0;
  for (MapTile &t : tiles_) {
    if (t.reply() == reply) {
      tile = &t;
    }
  }
  if (!tile) {
    //  removed from list already, ignore this reply
    return;
  }

  if (reply->error() == QNetworkReply::NoError) {
    //  decode an image
    QImageReader reader(reply);
    if (reader.canRead()) {
      QImage image = reader.read();
      tile->setImage(image);
      QString fileName = "x_" + QString::number(tile->x())+ "y_" +QString::number(tile->y()) +"z_" +QString::number(tile->z())+ ".jpg";
      QString fullPath = QDir::cleanPath(cachePath_ + QDir::separator() + fileName);
      image.save(fullPath,"JPEG");
      emit receivedImage(request);
    } else {
      //  probably not an image
      QString err;
      err = "Unable to decode image at " + request.url().toString();
      emit errorOcurred(err);
    }
  } else {
    QString err;
    err = "Failed loading " + request.url().toString();
    err += " with code " + QString::number(reply->error());
    emit errorOcurred(err);
  }

  //  check if all tiles have images
  bool loaded = true;
  for (MapTile &tile : tiles_) {
    if (!tile.hasImage()) {
      loaded = false;
    }
  }
  if (loaded) {
    emit finishedLoading();
  }
}

QUrl TileLoader::uriForTile(int x, int y) const {
  std::string object = object_uri_;
  //  place {x},{y},{z} with appropriate values
  replaceRegex(boost::regex("\\{x\\}", boost::regex::icase), object,
               std::to_string(x));
  replaceRegex(boost::regex("\\{y\\}", boost::regex::icase), object,
               std::to_string(y));
  replaceRegex(boost::regex("\\{z\\}", boost::regex::icase), object,
               std::to_string(zoom_));

  const QString qstr = QString::fromStdString(object);
  return QUrl(qstr);
}

int TileLoader::maxTiles() const { return (1 << zoom_) - 1; }

void TileLoader::abort() {
  tiles_.clear();
  //  destroy network access manager
  qnam_.reset();
}<|MERGE_RESOLUTION|>--- conflicted
+++ resolved
@@ -56,16 +56,12 @@
     std::string packagePath = ros::package::getPath("rviz_satellite");
     if ( packagePath.empty() ) throw std::runtime_error("package 'rviz_satellite' not found");
     
-<<<<<<< HEAD
     std::hash<std::string> hash_fn;
         
     cachePath_ = QDir::cleanPath( QString::fromStdString(packagePath) 
         + QDir::separator() + QString("mapscache")
         + QDir::separator() + QString::number( hash_fn(object_uri_) ) );
         
-=======
-    cachePath_ = QDir::cleanPath( QString::fromStdString(packagePath) + QDir::separator() + QString("mapscache"));
->>>>>>> 552964ba
     QDir dir(cachePath_);
     if (!dir.exists() && !dir.mkpath(".")) throw std::runtime_error("failed to create cache folder");
           
@@ -81,17 +77,10 @@
   origin_y_ = y - tile_y_;
 }
 
-<<<<<<< HEAD
-bool TileLoader::insideCentreTile( double lat, double lon ) const {
-  double x, y;
-  latLonToTileCoords(lat, lon, zoom_, x, y);
-  return ( std::floor(x) != tile_x_ or std::floor(y) != tile_y_ );
-=======
 bool TileLoader::insideCentreTile(double lat, double lon) const {
   double x, y;
   latLonToTileCoords(lat, lon, zoom_, x, y);
   return (std::floor(x) == tile_x_ && std::floor(y) == tile_y_);
->>>>>>> 552964ba
 }
 
 void TileLoader::start() {
